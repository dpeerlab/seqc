--- conflicted
+++ resolved
@@ -231,13 +231,9 @@
         if v:
             edit_k = '-'.join(k.split('_'))
             cmd += '--%s %s ' % (edit_k, v)
-<<<<<<< HEAD
 
     if no_terminate:
         cmd += '--no-terminate'
-    print('cmd: %s' %cmd)
-=======
->>>>>>> e7ac79ad
 
     # set up remote cluster here, finishes all the way through gitpull
     cluster = seqc.cluster_utils.ClusterServer()
@@ -245,14 +241,14 @@
     cluster.serv.connect()
     seqc.log.info('Remote server set-up complete.')
 
-    #writing instance id and security group id into file for cluster cleanup
+    # writing instance id and security group id into file for cluster cleanup
     temp_path = seqc.__path__[0]
     filepath = os.path.split(temp_path)[0] + '/scripts/instance.txt'
     with open(filepath,'w') as f:
         f.write('%s\n' % str(cluster.inst_id.instance_id))
         f.write('%s\n' % str(cluster.inst_id.security_groups[0]['GroupId']))
 
-    #running SEQC on the cluster
+    # running SEQC on the cluster
     seqc.log.info('Beginning remote run.')
     # writing name of instance in /data/software/instance.txt for clean up
     cluster.serv.exec_command('cd /data/software; echo %s > instance.txt'
@@ -260,6 +256,7 @@
     cluster.serv.exec_command('cd /data/software; nohup %s > /dev/null 2>&1 &' % cmd)
     seqc.log.info('Terminating local client. Email will be sent when remote run '
                   'completes')
+
 
 def fix_output_paths(output_prefix: str) -> (str, str):
     """
