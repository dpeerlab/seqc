#!/usr/local/bin/python3

import argparse
import multiprocessing
import os
import sys
import pickle
import seqc
import configparser
import boto3
from subprocess import Popen, check_output
import numpy as np


class ConfigurationError(Exception):
    pass


class ArgumentParserError(Exception):
    pass


class NewArgumentParser(argparse.ArgumentParser):
    def error(self, message):
        # checks to see whether user wants to check remote experiment status
        if '--check-progress' in sys.argv[1:]:
            seqc.remote.check_progress()
        else:
            print(message)
        sys.exit(0)


def parse_args(args):
    p = NewArgumentParser(description='Process Single-Cell RNA Sequencing Data')
    p.add_argument('platform',
                   choices=['in_drop', 'drop_seq', 'mars1_seq',
                            'mars2_seq', 'in_drop_v2'],
                   help='which platform are you merging annotations from?')

    a = p.add_argument_group('required arguments')
    a.add_argument('--barcode-files', nargs='*', metavar='BF', default=list(),
                   help='Either (a) an s3 link to a folder containing only barcode '
                        'files, or (b) the full file path of each file on the local '
                        'machine.')
    a.add_argument('-o', '--output-stem', metavar='O', required=True,
                   help='If remote=True (default), an s3 link to the directory where all '
                        'output data should be uploaded when the run completes (e.g. '
                        's3://my-bucket/seqc_output_run_x/). If remote=False, the '
                        'complete path and prefix for the output data '
                        '(e.g. /Users/me/data/seqc/run_x_output). Cannot have a terminal '
                        '/.')
    a.add_argument('-i', '--index', metavar='I', required=True,
                   help='Local folder or s3 link to a directory containing the STAR '
                        'index used for alignment.')

    i = p.add_argument_group('input arguments')
    i.add_argument('-g', '--genomic-fastq', nargs='*', metavar='G', default=[],
                   help='List of fastq file(s) containing genomic information, or an s3 '
                        'link to a directory containing only genomic fastq file(s).')
    i.add_argument('-b', '--barcode-fastq', nargs='*', metavar='B', default=[],
                   help='List of fastq file(s) containing barcode information, or an s3 '
                        'link to a directory containing only barcode fastq file(s).')
    i.add_argument('-m', '--merged-fastq', nargs='?', metavar='M', default='',
                   help='Filename or s3 link to a fastq file containing genomic '
                        'information annotated with barcode data.')
    i.add_argument('-s', '--samfile', nargs='?', metavar='S', default='',
                   help='Filename or s3 link to a .sam file containing aligned, merged '
                        'sequence records.')
    i.add_argument('-r', '--read-array', nargs='?', metavar='RA', default='',
                   help='Filename or s3 link to a ReadArray (.h5) archive containing '
                        'processed sam records.')
    i.add_argument('--basespace', metavar='BS',
                   help='BaseSpace sample ID. The string of numbers indicating the id '
                        'of the BaseSpace sample. (e.g. if the link to the sample is '
                        'https://basespace.illumina.com/sample/34000253/0309, '
                        'then --basespace would be 34000253.')

    f = p.add_argument_group('filter arguments')
    f.add_argument('--max-insert-size', metavar='F',
                   help='maximum paired-end insert size that is considered a valid '
                        'record. For multialignment correction. Not currently used.',
                   default=1000)
    f.add_argument('--min-poly-t', metavar='T',
                   help='minimum size of poly-T tail that is required for a barcode to '
                        'be considered a valid record (default=None, automatically '
                        'estimates the parameter from the sequence length)',
                   default=None, type=int)
    f.add_argument('--max-dust-score', metavar='D',
                   help='maximum complexity score for a read to be considered valid. '
                        '(default=10, higher scores indicate lower complexity.)')
    f.add_argument('--max-ed', metavar='ED',
                   help='Maximum hamming distance for correcting barcode errors. Should '
                        'be set to 1 when running in_drop legacy barcodes. (Default=2).',
                   default=2, type=int)
    f.add_argument('--singleton-weight', metavar='SW',
                   help='Weight to apply to singletons in the count matrix. Float '
                        'between 0 and 1, default=1 (all molecules get full weight)',
                   default=1.0, type=float)

    r = p.add_argument_group('run options')
    r.set_defaults(remote=True)
    r.set_defaults(check=False)
    r.add_argument('--local', dest="remote", action="store_false",
                   help='Run SEQC locally instead of initiating on AWS EC2 servers.')
    r.add_argument('--aws', default=False, action='store_true',
                   help='Automatic flag; no need for user specification.')
    r.add_argument('--email-status', metavar='E', default=None,
                   help='Email address to receive run summary or errors when running '
                        'remotely.')
    r.add_argument('--no-terminate', default='False',
                   help='Do not terminate the EC2 instance after program completes. If '
                        '"on-success" is specified, the EC2 instance does not terminate '
                        'in case the SEQC run throws an error.')
    r.add_argument('--check-progress', dest="check", action="store_true",
                   help='Check progress of all currently running remote SEQC runs.')
    r.add_argument('--star-args', default=None, nargs='*',
                   help='additional arguments that should be passed to the STAR '
                        'aligner. For example, to set the maximum allowable times for a '
                        'read to align to 20, one would set '
                        '--star-args outFilterMultimapNmax=20. Additional arguments can '
                        'be provided as a white-space separated list.')
    r.add_argument('--instance-type', default='c4',
                   help='AWS instance (c3, c4, r3) to run SEQC remotely. Default=c4.')
    r.add_argument('--spot-bid', type=float, default=None,
                   help='Amount to bid for a spot instance. Default=None (will reserve a '
                        'non-spot instance). WARNING: using spot instances will cause '
                        'your instance to terminate if instance prices exceed your spot '
                        'bid during runtime.')

    p.add_argument('-v', '--version', action='version',
                   version='{} {}'.format(p.prog, seqc.__version__))

    try:
        return p.parse_args(args)
    except ArgumentParserError:
        raise


def run_remote(stem: str, volsize: int, aws_instance: str, spot_bid=None) -> None:
    """
    :param stem: output_prefix from main()
    :param volsize: estimated volume needed for run
    :param aws_instance: instance type from user
    :param spot_bid:
    """
    seqc.log.notify('Beginning remote SEQC run...')

    # recreate remote command, but instruct it to run locally on the server.
    cmd = 'process_experiment.py ' + ' '.join(sys.argv[1:]) + ' --local --aws'

    # set up remote cluster
    cluster = seqc.remote.ClusterServer()
    volsize = int(np.ceil(volsize/1e9))

    # if anything goes wrong during cluster setup, clean up the instance
    try:
        cluster.cluster_setup(volsize, aws_instance, spot_bid=spot_bid)
        cluster.serv.connect()

        seqc.log.notify('Beginning remote run.')
        if stem.endswith('/'):
            stem = stem[:-1]
        # writing name of instance in local machine to keep track of instance
        with open(os.path.expanduser('~/.seqc/instance.txt'), 'a') as f:
            _, run_name = os.path.split(stem)
            f.write('%s:%s\n' % (cluster.inst_id.instance_id, run_name))

        # writing name of instance in /data/instance.txt for clean up
        inst_path = '/data/instance.txt'
        cluster.serv.exec_command(
            'echo {instance_id} > {inst_path}'.format(
                inst_path=inst_path, instance_id=str(cluster.inst_id.instance_id)))
        cluster.serv.exec_command('sudo chown -R ubuntu /home/ubuntu/.seqc/')
        cluster.serv.put_file(os.path.expanduser('~/.seqc/config'),
                              '/home/ubuntu/.seqc/config')
        cluster.serv.exec_command('cd /data; nohup {cmd} > /dev/null 2>&1 &'
                                  ''.format(cmd=cmd))

        # check that process_experiment.py is actually running on the cluster
        out, err = cluster.serv.exec_command('ps aux | grep process_experiment.py')
        res = ' '.join(out)
        if '/usr/local/bin/process_experiment.py' not in res:
            raise ConfigurationError('Error executing SEQC on the cluster!')
        seqc.log.notify('Terminating local client. Email will be sent when remote run '
                        'completes. Please use "process_experiment.py --check-progress" '
                        'to monitor the status of the remote run.')
    except Exception as e:
        seqc.log.notify('Error {e} occurred during cluster setup!'.format(e=e))
        if cluster.cluster_is_running():
            seqc.log.notify('Cleaning up instance {id} before exiting...'.format(
                id=cluster.inst_id.instance_id))
            seqc.remote.terminate_cluster(cluster.inst_id.instance_id)
        sys.exit(2)


def cluster_cleanup():
    """checks for all security groups that are unused and deletes
    them prior to each SEQC run. Updates ~/.seqc/instance.txt as well"""

    cmd = 'aws ec2 describe-instances --output text'
    cmd2 = 'aws ec2 describe-security-groups --output text'
    in_use = set([x for x in check_output(cmd.split()).split() if x.startswith(b'sg-')])
    all_sgs = set([x for x in check_output(cmd2.split()).split() if x.startswith(b'sg-')])
    to_delete = list(all_sgs - in_use)

    # set up ec2 resource from boto3
    ec2 = boto3.resource('ec2')

    # iteratively remove unused SEQC security groups
    for sg in to_delete:
        sg_id = sg.decode()
        sg_name = ec2.SecurityGroup(sg_id).group_name
        if 'SEQC-' in sg_name:
            seqc.remote.remove_sg(sg_id)

    # check which instances in instances.txt are still running
    inst_file = os.path.expanduser('~/.seqc/instance.txt')

    if os.path.isfile(inst_file):
        with open(inst_file, 'r') as f:
            seqc_list = [line.strip('\n') for line in f]
        if seqc_list:
            with open(inst_file, 'w') as f:
                for i in range(len(seqc_list)):
                    try:
                        entry = seqc_list[i]
                        inst_id = entry.split(':')[0]
                        instance = ec2.Instance(inst_id)
                        if instance.state['Name'] == 'running':
                            f.write('%s\n' % entry)
                    except:
                        continue
    else:
        pass  # instances.txt file has not yet been created


def check_s3links(input_args: list):
    """determine if valid arguments were passed before initiating run,
    specifically whether s3 links exist
    :param input_args: list of files that should be checked
    """

    s3 = boto3.resource('s3')
    for infile in input_args:
        try:
            if infile.startswith('s3://'):
                if not infile.endswith('/'):  # check that s3 link for file exists
                    bucket, key = seqc.io.S3.split_link(infile)
                    s3.meta.client.head_object(Bucket=bucket, Key=key)
                else:
                    cmd = 'aws s3 ls ' + infile  # directory specified in s3 link
                    res = check_output(cmd.split())
                    if b'PRE ' in res:  # subdirectories present
                        raise ValueError
        except:
            seqc.log.notify('Error: Provided s3 link "%s" does not contain the proper '
                            'input files to SEQC.' % infile)
            sys.exit(2)


def check_arguments(args, basespace_token: str):
    """
    checks data input through the command line arguments and throws
    an error if the provided input data is invalid.

    additionally, this function obtains a rough estimate of how much
    volume storage is needed for the overall SEQC run.
    """

    # make sure only one filetype has been passed
    multi_input_error_message = ('Only one input type (-s, -m, -b/-g, or --basespace) '
                                 'should be passed to SEQC.')
    unpaired_fastq_error_message = ('If either genomic or barcode fastq files are '
                                    'provided, both must be provided.')

    # simplify variables and parse out the ones needed
    barcodes = args.barcode_files
    index_dir = args.index
    barcode_fastq = args.barcode_fastq
    genomic_fastq = args.genomic_fastq
    merged = args.merged_fastq
    samfile = args.samfile
    read_array = args.read_array
    basespace = args.basespace

    # check to make sure that --email-status is passed with remote run
    if args.remote and not args.email_status:
        raise ValueError('Please supply the --email-status flag for a remote SEQC run.')
    if args.instance_type not in ['c3', 'c4', 'r3']:
        raise ValueError('All AWS instance types must be either c3, c4, or r3.')
    if args.no_terminate not in ['True', 'true', 'False', 'false', 'on-success']:
        raise ValueError('the --no-terminate flag must be either True, False, '
                         'or on-success.')

    # make sure at least one input has been passed
    if not any([barcode_fastq, genomic_fastq, merged, samfile, basespace, read_array]):
        raise ValueError('At least one input argument must be passed to SEQC.')
    if not barcodes:
        if args.platform != 'drop_seq':
            raise ValueError('Barcode files are required for this SEQC run.')

    # keep track of which files need to be checked
    seqc_input = barcodes + [index_dir]

    # keep track of how much space is needed given input
    # using worst-case estimates to make sure we don't run out of space
    cushion = 5e10
    if args.instance_type == 'r3':
        cushion = 9e10
    total = 0

    if barcode_fastq or genomic_fastq:
        if not all((barcode_fastq, genomic_fastq)):
            raise ValueError(unpaired_fastq_error_message)
        if any((merged, samfile, basespace, read_array)):
            raise ValueError(multi_input_error_message)
        seqc_input = seqc_input + barcode_fastq + genomic_fastq
        check_s3links(seqc_input)

        # checking size of input file
        input_fastq = barcode_fastq + genomic_fastq
        for item in input_fastq:
            total += obtain_size(item)
        total += (total * 14) + cushion
    if samfile:
        if any((merged, barcode_fastq, genomic_fastq, basespace, read_array)):
            raise ValueError(multi_input_error_message)
        seqc_input += [samfile]
        check_s3links(seqc_input)

        # checking size of input file
        total += obtain_size(samfile)
        total += (total * 2) + 2e10
    if merged:
        if any((samfile, barcode_fastq, genomic_fastq, basespace, read_array)):
            raise ValueError(multi_input_error_message)
        seqc_input += [merged]
        check_s3links(seqc_input)

        # checking size of input file
        total += obtain_size(merged)
        total += (total * 13) + cushion
    if basespace:
        if any((samfile, merged, barcode_fastq, genomic_fastq, read_array)):
            raise ValueError(multi_input_error_message)
        if not basespace_token or basespace_token == 'None':
            raise ValueError(
                'If the --basespace argument is used, the BaseSpace token must be '
                'specified in the seqc config file.')
        seqc_input += [basespace]
        check_s3links(seqc_input)
    if read_array:
        if any((samfile, merged, barcode_fastq, genomic_fastq, basespace)):
            raise ValueError(multi_input_error_message)
        seqc_input += [read_array]
        seqc_input.remove(index_dir)
        check_s3links(seqc_input)

        # checking size of input
        for item in seqc_input:
            total += obtain_size(item)
        total += 1e10
    if basespace:
        seqc.io.BaseSpace.check_sample(basespace, basespace_token)
        # checking size of input file
        total = seqc.io.BaseSpace.check_size(basespace, basespace_token)
        total += (total * 14) + cushion

    # return total size needed for EBS volume
    return total


def s3bucket_download(s3link: str, outdir: str) -> list:
    """
    recursively downloads files from given S3 link
    :param s3link: link to s3 bucket that holds files to download
    :param outdir: output directory where files will be downloaded
    returns sorted list of downloaded files
    """

    bucket, prefix = seqc.io.S3.split_link(s3link)
    cut_dirs = prefix.count('/')
    downloaded_files = seqc.io.S3.download_files(bucket, prefix, outdir, cut_dirs)
    return sorted(downloaded_files)


def s3files_download(s3links: list, outdir: str):
    """
    downloads each file in list of s3 links
    :param s3links: list of s3 links to be downloaded
    :param outdir: output directory where files will be downloaded
    returns sorted list of downloaded files
    """

    fnames = []
    for s3link in s3links:
        bucket, prefix = seqc.io.S3.split_link(s3link)
        _, fname = os.path.split(prefix)
        fname = outdir + '/' + fname
        seqc.io.S3.download_file(bucket, prefix, fname)
        fnames.append(fname)
    return sorted(fnames)


def obtain_size(item):
    cmd = 'aws s3 ls --summarize --recursive ' + item + ' | grep "Total Size"'
    obj_size = int(check_output(cmd, shell=True).decode().split()[-1])
    return obj_size


def main(args: list = None):
    seqc.log.setup_logger()
    args = parse_args(args)
    try:
        err_status = False
        seqc.log.args(args)

        # read in config file, make sure it exists
        config_file = os.path.expanduser('~/.seqc/config')
        config = configparser.ConfigParser()
        if not config.read(config_file):
            raise ConfigurationError('Please run ./configure (found in the seqc '
                                     'directory) before attempting to run '
                                     'process_experiment.py.')

        if args.spot_bid is not None:
            if args.spot_bid < 0:
                seqc.log.notify('"{bid}" must be a non-negative float! Exiting.'.format(
                    bid=args.spot_bid))
                sys.exit(2)

        # extract basespace token and make sure args.index is a directory
        basespace_token = config['BaseSpaceToken']['base_space_token']
        if not args.index.endswith('/'):
            args.index += '/'

        if not args.aws:  # if args.aws, arguments would already have passed checks.
            total_size = check_arguments(args, basespace_token)
        else:
            total_size = None

        # check whether output is an s3 or local directory, split output_stem
        if args.output_stem.endswith('/'):
            if args.output_stem.startswith('s3://'):
                output_dir, output_prefix = os.path.split(args.output_stem[:-1])
            else:
                seqc.log.notify('-o/--output-stem should not be a directory for local '
                                'SEQC runs.')
                sys.exit(2)
        else:
            output_dir, output_prefix = os.path.split(args.output_stem)

        # check output directory if remote run
        if args.remote:
            if not args.output_stem.startswith('s3://'):
                raise ValueError('-o/--output-stem must be an s3 link for remote SEQC '
                                 'runs.')
            cluster_cleanup()
            run_remote(args.output_stem, total_size, args.instance_type,
                       spot_bid=args.spot_bid)
            sys.exit()

        if args.aws:
            aws_upload_key = args.output_stem
            if not aws_upload_key.endswith('/'):
                aws_upload_key += '/'
            args.output_stem = '/data/' + output_prefix
            output_dir, output_prefix = os.path.split(args.output_stem)
        else:
<<<<<<< HEAD
            # todo: need to fix usage of aws_upload_key for local runs
=======
>>>>>>> e342f852
            aws_upload_key = None

        # download data if necessary
        if args.basespace:
            seqc.log.info('BaseSpace link provided for fastq argument. Downloading '
                          'input data.')
            # making extra directories for BaseSpace download, changing permissions
            bspace_dir = output_dir + '/Data/Intensities/BaseCalls/'
            bf = Popen(['sudo', 'mkdir', '-p', bspace_dir])
            bf.communicate()
            if args.aws:  # changing permissions is unnecessary if local run
                bf2 = Popen(['sudo', 'chown', '-c', 'ubuntu', bspace_dir])
                bf2.communicate()
            args.barcode_fastq, args.genomic_fastq = seqc.io.BaseSpace.download(
                args.platform, args.basespace, output_dir, basespace_token)

        # check for genomic fastq files
        if args.genomic_fastq:
            if not args.genomic_fastq[0].startswith('s3://'):
                for gf in args.genomic_fastq:
                    if not os.path.isfile(gf):
                        raise ValueError('Provided genomic fastq files: "[%s]" is '
                                         'neither an s3 link or a valid filepath' %
                                         ', '.join(map(str, args.genomic_fastq)))
            else:
                try:
                    seqc.log.info('Downloading genomic fastq files from Amazon s3 link.')
                    if args.genomic_fastq[0].endswith('/'):
                        # s3 directory specified, download all files recursively
                        args.genomic_fastq = s3bucket_download(
                            args.genomic_fastq[0], output_dir)
                    else:
                        # individual s3 links provided, download each fastq file
                        args.genomic_fastq = s3files_download(args.genomic_fastq,
                                                              output_dir)
                    seqc.log.info('Genomic fastq files [%s] successfully installed.' %
                                  ', '.join(map(str, args.genomic_fastq)))
                except FileExistsError:
                    pass  # file is already present.

        # todo: could make this less redundant. same code block but for barcode fastq
        if args.barcode_fastq:
            if not args.barcode_fastq[0].startswith('s3://'):
                for bf in args.barcode_fastq:
                    if not os.path.isfile(bf):
                        raise ValueError('provided genomic fastq files: "[%s]" is '
                                         'neither an s3 link or a valid filepath' %
                                         ', '.join(map(str, args.barcode_fastq)))
            else:
                try:
                    seqc.log.info('Downloading barcode fastq files from Amazon s3 link.')
                    if args.barcode_fastq[0].endswith('/'):
                        args.barcode_fastq = s3bucket_download(args.barcode_fastq[0],
                                                               output_dir)
                    else:
                        args.barcode_fastq = s3files_download(args.barcode_fastq,
                                                              output_dir)
                    seqc.log.info('Barcode fastq files [%s] successfully installed.' %
                                  ', '.join(map(str, args.barcode_fastq)))
                except FileExistsError:
                    pass  # file is already present.

        # check if the index must be downloaded
        if not args.index.startswith('s3://'):
            if not os.path.isdir(args.index):
                raise ValueError('Provided index: "%s" is neither an s3 link or a valid '
                                 'filepath' % args.index)
        else:
            if not args.read_array:
                seqc.log.info('AWS s3 link provided for index. Downloading index.')
                bucket, prefix = seqc.io.S3.split_link(args.index)
                args.index = output_dir + '/index/'  # set index  based on s3 download
                cut_dirs = prefix.count('/')
                # install whole index
                if not args.samfile:
                    try:
                        seqc.io.S3.download_files(bucket, prefix, args.index, cut_dirs)
                    except FileExistsError:
                        pass  # file is already present
                else:  # samfile provided, only download annotations file
                    try:
                        annotations_file = args.index + 'annotations.gtf'
                        seqc.io.S3.download_file(bucket, prefix + 'annotations.gtf',
                                                 annotations_file)
                    except FileExistsError:
                        pass  # file is already present

        n_processes = multiprocessing.cpu_count() - 1  # get number of processors

        # determine where the script should start:
        input_data = 'start'
        fastq_records = None
        sam_records = None
        merge = True
        align = True
        process_samfile = True
        if args.read_array:
            merge = False
            align = False
            process_samfile = False
        if args.samfile:
            merge = False
            align = False
        if args.merged_fastq:
            merge = False

        if merge:
            # estimate min_poly_t if it was not provided
            if args.min_poly_t is None:
                args.min_poly_t = seqc.filter.estimate_min_poly_t(
                    args.barcode_fastq, args.platform)
                seqc.log.notify('Estimated min_poly_t={!s}'.format(args.min_poly_t))

            seqc.log.info('Merging genomic reads and barcode annotations.')
            merge_function = getattr(seqc.sequence.merge_functions, args.platform)
            args.merged_fastq, fastq_records = seqc.sequence.fastq.merge_paired(
                merge_function=merge_function,
                fout=args.output_stem + '_merged.fastq',
                genomic=args.genomic_fastq,
                barcode=args.barcode_fastq)

            # deleting genomic/barcode fastq files after merged.fastq creation
            seqc.log.info('Removing original fastq file for memory management.')
            delete_fastq = ' '.join(['rm'] + args.genomic_fastq + args.barcode_fastq)
            seqc.io.ProcessManager(delete_fastq).run_all()

            # wait until merged fastq file is zipped before alignment
            seqc.log.info('Gzipping merged fastq file.')
            pigz_zip = "pigz --best -k {fname}".format(fname=args.merged_fastq)
            pigz_proc = seqc.io.ProcessManager(pigz_zip)
            pigz_proc.run_all()
            pigz_proc.wait_until_complete()  # prevents slowing down STAR alignment

        if align:
            seqc.log.info('Aligning merged fastq records.')
            if args.merged_fastq.startswith('s3://'):
                input_data = 'merged'
                args.merged_fastq = s3files_download([args.merged_fastq], output_dir)[0]
                if args.merged_fastq.endswith('.gz'):
                    cmd = 'pigz -d {fname}'.format(fname=args.merged_fastq)
                    gunzip_proc = seqc.io.ProcessManager(cmd)
                    gunzip_proc.run_all()
                    gunzip_proc.wait_until_complete()  # finish before STAR alignment
                    args.merged_fastq = args.merged_fastq.strip('.gz')
                seqc.log.info('Merged fastq file %s successfully installed from S3.' %
                              args.merged_fastq)
            *base_directory, stem = args.output_stem.split('/')
            alignment_directory = '/'.join(base_directory) + '/alignments/'
            os.makedirs(alignment_directory, exist_ok=True)
            if args.star_args is not None:
                star_kwargs = dict(a.strip().split('=') for a in args.star_args)
            else:
                star_kwargs = {}
            args.samfile = seqc.alignment.star.align(
                args.merged_fastq, args.index, n_processes, alignment_directory,
                **star_kwargs)

            # Removing or uploading the merged fastq file depending on start point
            if input_data == 'merged':
                seqc.log.info('Removing merged.fastq file for memory management.')
                rm_cmd = 'rm {merged_file}'.format(merged_file=args.merged_fastq)
                seqc.io.ProcessManager(rm_cmd).run_all()
            else:
                if aws_upload_key:
                    seqc.log.info('Uploading gzipped merged fastq file to S3.')
                    merge_upload = 'aws s3 mv {fname} {s3link}'.format(
                        fname=args.merged_fastq+'.gz', s3link=aws_upload_key)
                    manage_merged = seqc.io.ProcessManager(merge_upload)
                    manage_merged.run_all()

        if process_samfile:
            seqc.log.info('Filtering aligned records and constructing record database.')
            if args.samfile.startswith('s3://'):
                input_data = 'samfile'
                args.samfile = s3files_download([args.samfile], output_dir)[0]
                seqc.log.info('Samfile %s successfully installed from S3.' % args.samfile)
            ra, sam_records = seqc.core.ReadArray.from_samfile(
                args.samfile, args.index + 'annotations.gtf')
            args.read_array = args.output_stem + '.h5'
            ra.save(args.read_array)

            # converting sam to bam and uploading to S3, else removing samfile
            if input_data == 'samfile':
                seqc.log.info('Removing samfile for memory management.')
                rm_samfile = 'rm {fname}'.format(fname=args.samfile)
                seqc.io.ProcessManager(rm_samfile).run_all()
            else:
                if aws_upload_key:
                    seqc.log.info('Converting samfile to bamfile and uploading to S3.')
                    bamfile = output_dir + '/alignments/Aligned.out.bam'
                    convert_sam = 'samtools view -bS -o {bamfile} {samfile}'\
                        .format(bamfile=bamfile, samfile=args.samfile)
                    upload_bam = 'aws s3 mv {fname} {s3link}'.format(
                        fname=bamfile,s3link=aws_upload_key)
                    manage_samfile = seqc.io.ProcessManager(convert_sam, upload_bam)
                    manage_samfile.run_all()
        else:
            if args.read_array.startswith('s3://'):
                input_data = 'readarray'
                args.read_array = s3files_download([args.read_array], output_dir)[0]
                seqc.log.info('Read array %s successfully installed from S3.' %
                              args.read_array)
            ra = seqc.core.ReadArray.load(args.read_array)

        # check if barcode files need to be downloaded
        if args.platform != 'drop_seq':
            if not args.barcode_files[0].startswith('s3://'):
                for cb in args.barcode_files:
                    if not os.path.isfile(cb):
                        raise ValueError('provided barcode files: "[%s]" is neither '
                                         'an s3 link or a valid filepath' %
                                         ', '.join(map(str, args.barcode_files)))
            else:
                try:
                    seqc.log.info('AWS s3 link provided for barcodes. Downloading files.')
                    if not args.barcode_files[0].endswith('/'):
                        args.barcode_files[0] += '/'
                    args.barcode_files = s3bucket_download(args.barcode_files[0], output_dir)
                    seqc.log.info('Barcode files [%s] successfully installed.' %
                                  ', '.join(map(str, args.barcode_files)))
                except FileExistsError:
                    pass  # file is already present.

        # SEQC was started from input other than fastq files
        if args.min_poly_t is None:
            args.min_poly_t = 0

        # correct errors
        seqc.log.info('Correcting cell barcode and RMT errors')
        correct_errors = getattr(seqc.correct_errors, args.platform)
        # for in-drop and mars-seq, summary is a dict. for drop-seq, it may be None
        cell_counts, _, summary = correct_errors(
            ra, args.barcode_files, reverse_complement=False,
            required_poly_t=args.min_poly_t, max_ed=args.max_ed,
            singleton_weight=args.singleton_weight)

        # uploading read array to S3 if created, else removing read array
        if input_data == 'readarray':
            seqc.log.info('Removing .h5 file for memory management.')
            rm_ra = 'rm {fname}'.format(fname=args.read_array)
            seqc.io.ProcessManager(rm_ra).run_all()
        else:
            if aws_upload_key:
                seqc.log.info('Uploading read array to S3.')
                upload_ra = 'aws s3 mv {fname} {s3link}'.format(fname=args.read_array,
                                                                s3link=aws_upload_key)
                manage_ra = seqc.io.ProcessManager(upload_ra)
                manage_ra.run_all()

        seqc.log.info('Creating count matrices')
        matrices = seqc.correct_errors.convert_to_matrix(cell_counts)
        with open(args.output_stem + '_read_and_count_matrices.p', 'wb') as f:
            pickle.dump(matrices, f)
        seqc.log.info('Successfully generated count matrix.')

        # in this version, local runs won't be able to upload to S3
        # and also won't get an e-mail notification.
        if args.aws:
            seqc.log.info('Starting file upload onto %s.' % aws_upload_key)

            if args.email_status and aws_upload_key is not None:
                # make sure that all other files are uploaded before termination
                if align and input_data != 'merged':
                    manage_merged.wait_until_complete()
                    seqc.log.info('Successfully uploaded %s to the specified S3 '
                                  'location "%s"' % (args.merged_fastq, aws_upload_key))
                if process_samfile:
                    if input_data != 'samfile':
                        manage_samfile.wait_until_complete()
                        seqc.log.info('Successfully uploaded %s to the specified S3 '
                                      'location "%s"' % (args.samfile, aws_upload_key))
                    manage_ra.wait_until_complete()
                    seqc.log.info('Successfully uploaded %s to the specified S3 '
                                  'location "%s"' % (args.read_array, aws_upload_key))

                # upload count matrix and alignment summary at the very end
                if summary:
                    if fastq_records:
                        summary['n_fastq'] = fastq_records
                    else:
                        summary['n_fastq'] = 'NA'
                    if sam_records:
                        summary['n_sam'] = sam_records
                    else:
                        summary['n_sam'] = 'NA'
                # todo: run summary will not be reported if n_fastq or n_sam = NA
                seqc.remote.upload_results(
                    args.output_stem, args.email_status, aws_upload_key, input_data,
                    summary)

    except:
        seqc.log.exception()
        err_status = True
        if args.email_status and not args.remote:
            email_body = 'Process interrupted -- see attached error message'
            seqc.remote.email_user(attachment='seqc.log', email_body=email_body,
                                   email_address=args.email_status)

        raise

    finally:
        if not args.remote:  # Is local
            if args.no_terminate == 'on-success':
                if err_status:
                    args.no_terminate = 'True'
                else:
                    args.no_terminate = 'False'
            if args.no_terminate in ['False', 'false']:  # terminate = True
                fpath = '/data/instance.txt'
                if os.path.isfile(fpath):
                    with open(fpath, 'r') as f:
                        inst_id = f.readline().strip('\n')
                    seqc.remote.terminate_cluster(inst_id)
                else:
                    seqc.log.info('File containing instance id is unavailable!')
            else:
                seqc.log.info('Not terminating cluster -- user responsible for cleanup')


if __name__ == '__main__':
    main(sys.argv[1:])<|MERGE_RESOLUTION|>--- conflicted
+++ resolved
@@ -467,10 +467,6 @@
             args.output_stem = '/data/' + output_prefix
             output_dir, output_prefix = os.path.split(args.output_stem)
         else:
-<<<<<<< HEAD
-            # todo: need to fix usage of aws_upload_key for local runs
-=======
->>>>>>> e342f852
             aws_upload_key = None
 
         # download data if necessary
