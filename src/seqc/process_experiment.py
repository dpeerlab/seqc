#!/usr/local/bin/python3

import argparse
import multiprocessing
import os
import sys
import pickle
import seqc
import configparser
import boto3
from subprocess import Popen, check_output
import numpy as np


class ConfigurationError(Exception):
    pass


class ArgumentParserError(Exception):
    pass


class NewArgumentParser(argparse.ArgumentParser):
    def error(self, message):
        # checks to see whether user wants to check remote experiment status
        if '--check-progress' in sys.argv[1:]:
            seqc.remote.check_progress()
        else:
            print(message)
        sys.exit(0)


def parse_args(args):
    p = NewArgumentParser(description='Process Single-Cell RNA Sequencing Data')
    p.add_argument('platform',
                   choices=['in_drop', 'drop_seq', 'mars1_seq',
                            'mars2_seq', 'in_drop_v2'],
                   help='which platform are you merging annotations from?')

    a = p.add_argument_group('required arguments')
    a.add_argument('--barcode-files', nargs='*', metavar='BF', default=list(),
                   help='Either (a) an s3 link to a folder containing only barcode '
                        'files, or (b) the full file path of each file on the local '
                        'machine.')
    a.add_argument('-o', '--output-stem', metavar='O', required=True,
                   help='If remote=True (default), an s3 link to the directory where all '
                        'output data should be uploaded when the run completes (e.g. '
                        's3://my-bucket/seqc_output_run_x/). If remote=False, the '
                        'complete path and prefix for the output data '
                        '(e.g. /Users/me/data/seqc/run_x_output). Cannot have a terminal '
                        '/.')
    a.add_argument('-i', '--index', metavar='I', required=True,
                   help='Local folder or s3 link to a directory containing the STAR '
                        'index used for alignment.')

    i = p.add_argument_group('input arguments')
    i.add_argument('-g', '--genomic-fastq', nargs='*', metavar='G', default=[],
                   help='List of fastq file(s) containing genomic information, or an s3 '
                        'link to a directory containing only genomic fastq file(s).')
    i.add_argument('-b', '--barcode-fastq', nargs='*', metavar='B', default=[],
                   help='List of fastq file(s) containing barcode information, or an s3 '
                        'link to a directory containing only barcode fastq file(s).')
    i.add_argument('-m', '--merged-fastq', nargs='?', metavar='M', default='',
                   help='Filename or s3 link to a fastq file containing genomic '
                        'information annotated with barcode data.')
    i.add_argument('-s', '--samfile', nargs='?', metavar='S', default='',
                   help='Filename or s3 link to a .sam file containing aligned, merged '
                        'sequence records.')
    i.add_argument('-r', '--read-array', nargs='?', metavar='RA', default='',
                   help='Filename or s3 link to a ReadArray (.h5) archive containing '
                        'processed sam records.')
    i.add_argument('--basespace', metavar='BS',
                   help='BaseSpace sample ID. The string of numbers indicating the id '
                        'of the BaseSpace sample. (e.g. if the link to the sample is'
                        'https://basespace.illumina.com/sample/34000253/0309, '
                        '--basespace=34000253.')

    f = p.add_argument_group('filter arguments')
    f.add_argument('--max-insert-size', metavar='F',
                   help='maximum paired-end insert size that is considered a valid '
                        'record. For multialignment correction. Not currently used.',
                   default=1000)
    f.add_argument('--min-poly-t', metavar='T',
                   help='minimum size of poly-T tail that is required for a barcode to '
                        'be considered a valid record (default=3)',
                   default=3, type=int)
    f.add_argument('--max-dust-score', metavar='D',
                   help='maximum complexity score for a read to be considered valid. '
                        '(default=10, higher scores indicate lower complexity.)')
    f.add_argument('--max-ed', metavar='ED',
                   help='Maximum hamming distance for correcting barcode errors. Should '
                        'be set to 1 when running in_drop legacy barcodes. (Default=2).',
                   default=2, type=int)
    f.add_argument('--singleton-weight', metavar='SW',
                   help='Weight to apply to singletons in the count matrix. Float '
                        'between 0 and 1, default=1 (all molecules get full weight)',
                   default=1.0, type=float)

    r = p.add_argument_group('run options')
    r.set_defaults(remote=True)
    r.set_defaults(check=False)
    r.add_argument('--local', dest="remote", action="store_false",
                   help='Run SEQC locally instead of initiating on AWS EC2 servers.')
    r.add_argument('--aws', default=False, action='store_true',
                   help='Automatic flag; no need for user specification.')
    r.add_argument('--email-status', metavar='E', default=None,
                   help='Email address to receive run summary or errors when running '
                        'remotely.')
    r.add_argument('--no-terminate', default=False, action='store_true',
                   help='Do not terminate the EC2 instance after program completes.')
    r.add_argument('--check-progress', dest="check", action="store_true",
                   help='Check progress of all currently running remote SEQC runs.')
    r.add_argument('--star-args', default=None, nargs='*',
                   help='additional arguments that should be passed to the STAR '
                        'aligner. For example, to set the maximum allowable times for a '
                        'read to align to 20, one would set '
                        '--star-args outFilterMultimapNmax=20. Additional arguments can '
                        'be provided as a white-space separated list.')
    r.add_argument('--instance-type', default='c4',
                   help='AWS instance (c3, c4, r3) to run SEQC remotely. Default=c4.')
    r.add_argument('--spot-bid', type=float, default=None,
                   help='Amount to bid for a spot instance. Default=None (will reserve a '
                        'non-spot instance). WARNING: using spot instances will cause '
                        'your instance to terminate if instance prices exceed your spot '
                        'bid during runtime.')

    p.add_argument('-v', '--version', action='version',
                   version='{} {}'.format(p.prog, seqc.__version__))

    try:
        return p.parse_args(args)
    except ArgumentParserError:
        raise


def run_remote(stem: str, volsize: int, aws_instance:str, spot_bid=None) -> None:
    """
    :param stem: output_prefix from main()
    :param volsize: estimated volume needed for run
    :param aws_instance: instance type from user
    """
    seqc.log.notify('Beginning remote SEQC run...')

    # recreate remote command, but instruct it to run locally on the server.
    cmd = 'process_experiment.py ' + ' '.join(sys.argv[1:]) + ' --local --aws'

    # set up remote cluster
    cluster = seqc.remote.ClusterServer()
    volsize = int(np.ceil(volsize/(1e9)))
<<<<<<< HEAD

    # if anything goes wrong during cluster setup, clean up the instance
    try:
        cluster.cluster_setup(volsize, aws_instance)
        cluster.serv.connect()

        seqc.log.notify('Beginning remote run.')
        if stem.endswith('/'):
            stem = stem[:-1]
        # writing name of instance in local machine to keep track of instance
        with open(os.path.expanduser('~/.seqc/instance.txt'), 'a') as f:
            _, run_name = os.path.split(stem)
            f.write('%s:%s\n' % (cluster.inst_id.instance_id, run_name))

        # writing name of instance in /data/instance.txt for clean up
        inst_path = '/data/instance.txt'
        cluster.serv.exec_command(
            'echo {instance_id} > {inst_path}'.format(
                inst_path=inst_path, instance_id=str(cluster.inst_id.instance_id)))
        cluster.serv.exec_command('sudo chown -R ubuntu /home/ubuntu/.seqc/')
        cluster.serv.put_file(os.path.expanduser('~/.seqc/config'),
                              '/home/ubuntu/.seqc/config')
        cluster.serv.exec_command('cd /data; nohup {cmd} > /dev/null 2>&1 &'
                                  ''.format(cmd=cmd))

        # check that process_experiment.py is actually running on the cluster
        out, err = cluster.serv.exec_command('ps aux | grep process_experiment.py')
        res = ' '.join(out)
        if '/usr/local/bin/process_experiment.py' not in res:
            raise ConfigurationError('Error executing SEQC on the cluster!')
        seqc.log.notify('Terminating local client. Email will be sent when remote run '
                        'completes. Please use "process_experiment.py --check-progress" '
                        'to monitor the status of the remote run.')
    except Exception as e:
        seqc.log.notify('Error {e} occurred during cluster setup!'.format(e=e))
        if cluster.cluster_is_running():
            seqc.log.notify('Cleaning up instance {id} before exiting...'.format(
                id=cluster.inst_id.instance_id))
            seqc.remote.terminate_cluster(cluster.inst_id.instance_id)
        sys.exit(2)
=======
    cluster.cluster_setup(volsize, aws_instance, spot_bid)
    cluster.serv.connect()

    seqc.log.notify('Beginning remote run.')
    if stem.endswith('/'):
        stem = stem[:-1]
    # writing name of instance in local machine to keep track of instance
    with open(os.path.expanduser('~/.seqc/instance.txt'), 'a') as f:
        _, run_name = os.path.split(stem)
        f.write('%s:%s\n' % (cluster.inst_id.instance_id, run_name))

    # writing name of instance in /data/instance.txt for clean up
    inst_path = '/data/instance.txt'
    cluster.serv.exec_command(
        'echo {instance_id} > {inst_path}'.format(inst_path=inst_path, instance_id=str(
            cluster.inst_id.instance_id)))
    cluster.serv.exec_command('sudo chown -R ubuntu /home/ubuntu/.seqc/')
    cluster.serv.put_file(os.path.expanduser('~/.seqc/config'),
                          '/home/ubuntu/.seqc/config')
    cluster.serv.exec_command('cd /data; nohup {cmd} > /dev/null 2>&1 &'
                              ''.format(cmd=cmd))

    # check that process_experiment.py is actually running on the cluster
    out, err = cluster.serv.exec_command('ps aux | grep process_experiment.py')
    res = ' '.join(out)
    if '/usr/local/bin/process_experiment.py' not in res:
        raise ConfigurationError('Error executing SEQC on the cluster!')
    seqc.log.notify('Terminating local client. Email will be sent when remote run '
                    'completes. Please use "process_experiment.py --check-progress" to '
                    'monitor the status of the remote run.')
>>>>>>> e52592d6


def cluster_cleanup():
    """checks for all security groups that are unused and deletes
    them prior to each SEQC run. Updates ~/.seqc/instance.txt as well"""

    cmd = 'aws ec2 describe-instances --output text'
    cmd2 = 'aws ec2 describe-security-groups --output text'
    in_use = set([x for x in check_output(cmd.split()).split() if x.startswith(b'sg-')])
    all_sgs = set([x for x in check_output(cmd2.split()).split() if x.startswith(b'sg-')])
    to_delete = list(all_sgs - in_use)

    # set up ec2 resource from boto3
    ec2 = boto3.resource('ec2')

    # iteratively remove unused SEQC security groups
    for sg in to_delete:
        sg_id = sg.decode()
        sg_name = ec2.SecurityGroup(sg_id).group_name
        if 'SEQC-' in sg_name:
            seqc.remote.remove_sg(sg_id)

    # check which instances in instances.txt are still running
    inst_file = os.path.expanduser('~/.seqc/instance.txt')

    if os.path.isfile(inst_file):
        with open(inst_file, 'r') as f:
            seqc_list = [line.strip('\n') for line in f]
        if seqc_list:
            with open(inst_file, 'w') as f:
                for i in range(len(seqc_list)):
                    try:
                        entry = seqc_list[i]
                        inst_id = entry.split(':')[0]
                        instance = ec2.Instance(inst_id)
                        if instance.state['Name'] == 'running':
                            f.write('%s\n' % entry)
                    except:
                        continue
    else:
        pass  # instances.txt file has not yet been created


def check_s3links(input_args: list):
    """determine if valid arguments were passed before initiating run,
    specifically whether s3 links exist
    :param input_args: list of files that should be checked
    """

    s3 = boto3.resource('s3')
    for infile in input_args:
        try:
            if infile.startswith('s3://'):
                if not infile.endswith('/'):  # check that s3 link for file exists
                    bucket, key = seqc.io.S3.split_link(infile)
                    s3.meta.client.head_object(Bucket=bucket, Key=key)
                else:
                    cmd = 'aws s3 ls ' + infile  # directory specified in s3 link
                    res = check_output(cmd.split())
                    if b'PRE ' in res:  # subdirectories present
                        raise ValueError
        except:
            seqc.log.notify('Error: Provided s3 link "%s" does not contain the proper '
                            'input files to SEQC.' % infile)
            sys.exit(2)


def check_arguments(args, basespace_token: str):
    """
    checks data input through the command line arguments and throws
    an error if the provided input data is invalid.

    additionally, this function obtains a rough estimate of how much
    volume storage is needed for the overall SEQC run.
    """

    # make sure only one filetype has been passed
    multi_input_error_message = ('Only one input type (-s, -m, -b/-g, or --basespace) '
                                 'should be passed to SEQC.')
    unpaired_fastq_error_message = ('If either genomic or barcode fastq files are '
                                    'provided, both must be provided.')

    # simplify variables and parse out the ones needed
    barcodes = args.barcode_files
    index_dir = args.index
    barcode_fastq = args.barcode_fastq
    genomic_fastq = args.genomic_fastq
    merged = args.merged_fastq
    samfile = args.samfile
    read_array = args.read_array
    basespace = args.basespace

    # check to make sure that --email-status is passed with remote run
    if args.remote and not args.email_status:
        raise ValueError('Please supply the --email-status flag for a remote SEQC run.')
    if args.instance_type not in ['c3', 'c4', 'r3']:
        raise ValueError('All AWS instance types must be either c3, c4, or r3.')

    # make sure at least one input has been passed
    if not any([barcode_fastq, genomic_fastq, merged, samfile, basespace, read_array]):
        raise ValueError('At least one input argument must be passed to SEQC.')
    if not barcodes:
        if args.platform != 'drop_seq':
            raise ValueError('Barcode files are required for this SEQC run.')

    # keep track of which files need to be checked
    seqc_input = barcodes + [index_dir]

    # keep track of how much space is needed given input
    # using worst-case estimates to make sure we don't run out of space
    cushion = 5e10
    if args.instance_type == 'r3':
        cushion = 9e10
    total = 0

    if barcode_fastq or genomic_fastq:
        if not all((barcode_fastq, genomic_fastq)):
            raise ValueError(unpaired_fastq_error_message)
        if any((merged, samfile, basespace, read_array)):
            raise ValueError(multi_input_error_message)
        seqc_input = seqc_input + barcode_fastq + genomic_fastq
        check_s3links(seqc_input)

        # checking size of input file
        input_fastq = barcode_fastq + genomic_fastq
        for item in input_fastq:
            total += obtain_size(item)
        total += (total * 14) + cushion
    if samfile:
        if any((merged, barcode_fastq, genomic_fastq, basespace, read_array)):
            raise ValueError(multi_input_error_message)
        seqc_input += [samfile]
        check_s3links(seqc_input)

        # checking size of input file
        total += obtain_size(samfile)
        total += (total * 2) + 2e10
    if merged:
        if any((samfile, barcode_fastq, genomic_fastq, basespace, read_array)):
            raise ValueError(multi_input_error_message)
        seqc_input += [merged]
        check_s3links(seqc_input)

        # checking size of input file
        total += obtain_size(merged)
        total += (total * 13) + cushion
    if basespace:
        if any((samfile, merged, barcode_fastq, genomic_fastq, read_array)):
            raise ValueError(multi_input_error_message)
        if not basespace_token or basespace_token == 'None':
            raise ValueError(
                'If the --basespace argument is used, the BaseSpace token must be '
                'specified in the seqc config file.')
        seqc_input += [basespace]
        check_s3links(seqc_input)
    if read_array:
        if any((samfile, merged, barcode_fastq, genomic_fastq, basespace)):
            raise ValueError(multi_input_error_message)
        seqc_input += [read_array]
        seqc_input.remove(index_dir)
        check_s3links(seqc_input)

        # checking size of input
        for item in seqc_input:
            total += obtain_size(item)
        total += 1e10
    if basespace:
        seqc.io.BaseSpace.check_sample(basespace, basespace_token)
        # checking size of input file
        total = seqc.io.BaseSpace.check_size(basespace, basespace_token)
        total += (total * 14) + cushion

    # return total size needed for EBS volume
    return total


def s3bucket_download(s3link: str, outdir: str):
    """
    recursively downloads files from given S3 link
    :param s3link: link to s3 bucket that holds files to download
    :param outdir: output directory where files will be downloaded
    returns sorted list of downloaded files
    """

    bucket, prefix = seqc.io.S3.split_link(s3link)
    cut_dirs = prefix.count('/')
    downloaded_files = seqc.io.S3.download_files(bucket, prefix, outdir, cut_dirs)
    return sorted(downloaded_files)


def s3files_download(s3links: list, outdir: str):
    """
    downloads each file in list of s3 links
    :param s3links: list of s3 links to be downloaded
    :param outdir: output directory where files will be downloaded
    returns sorted list of downloaded files
    """

    fnames = []
    for s3link in s3links:
        bucket, prefix = seqc.io.S3.split_link(s3link)
        _, fname = os.path.split(prefix)
        fname = outdir + '/' + fname
        seqc.io.S3.download_file(bucket, prefix, fname)
        fnames.append(fname)
    return sorted(fnames)


def obtain_size(item):
    cmd = 'aws s3 ls --summarize --recursive ' + item + ' | grep "Total Size"'
    obj_size = int(check_output(cmd, shell=True).decode().split()[-1])
    return obj_size


def main(args: list = None):
    seqc.log.setup_logger()
    args = parse_args(args)
    try:
        seqc.log.args(args)

        # read in config file, make sure it exists
        config_file = os.path.expanduser('~/.seqc/config')
        config = configparser.ConfigParser()
        if not config.read(config_file):
            raise ConfigurationError('Please run ./configure (found in the seqc '
                                     'directory) before attempting to run '
                                     'process_experiment.py.')

        if args.spot_bid is not None:
            if args.spot_bid < 0:
                seqc.log.notify('"{bid}" must be a non-negative float! Exiting.'.format(
                    spot=args.spot_bid))
                sys.exit(2)

        # extract basespace token and make sure args.index is a directory
        basespace_token = config['BaseSpaceToken']['base_space_token']
        if not args.index.endswith('/'):
            args.index += '/'

        if not args.aws:  # if args.aws, arguments would already have passed checks.
            total_size = check_arguments(args, basespace_token)

        # check whether output is an s3 or local directory, split output_stem
        if args.output_stem.endswith('/'):
            if args.output_stem.startswith('s3://'):
                output_dir, output_prefix = os.path.split(args.output_stem[:-1])
            else:
                seqc.log.notify('-o/--output-stem should not be a directory for local '
                                'SEQC runs.')
                sys.exit(2)
        else:
            output_dir, output_prefix = os.path.split(args.output_stem)

        # check output directory if remote run
        if args.remote:
            if not args.output_stem.startswith('s3://'):
                raise ValueError('-o/--output-stem must be an s3 link for remote SEQC '
                                 'runs.')
            cluster_cleanup()
            run_remote(args.output_stem, total_size, args.instance_type,
                       spot_bid=args.spot_bid)
            sys.exit()

        if args.aws:
            aws_upload_key = args.output_stem
            if not aws_upload_key.endswith('/'):
                aws_upload_key += '/'
            args.output_stem = '/data/' + output_prefix
            output_dir, output_prefix = os.path.split(args.output_stem)
        else:
            pass # todo watch for aws_upload_key UnboundLocalError

        # download data if necessary
        if args.basespace:
            seqc.log.info('BaseSpace link provided for fastq argument. Downloading '
                          'input data.')
            # making extra directories for BaseSpace download, changing permissions
            bspace_dir = output_dir + '/Data/Intensities/BaseCalls/'
            bf = Popen(['sudo', 'mkdir', '-p', bspace_dir])
            bf.communicate()
            if args.aws:  # changing permissions is unnecessary if local run
                bf2 = Popen(['sudo', 'chown', '-c', 'ubuntu', bspace_dir])
                bf2.communicate()
            args.barcode_fastq, args.genomic_fastq = seqc.io.BaseSpace.download(
                args.platform, args.basespace, output_dir, basespace_token)

        # check for genomic fastq files
        if args.genomic_fastq:
            if not args.genomic_fastq[0].startswith('s3://'):
                for gf in args.genomic_fastq:
                    if not os.path.isfile(gf):
                        raise ValueError('Provided genomic fastq files: "[%s]" is '
                                         'neither an s3 link or a valid filepath' %
                                         ', '.join(map(str, args.genomic_fastq)))
            else:
                try:
                    seqc.log.info('Downloading genomic fastq files from Amazon s3 link.')
                    if args.genomic_fastq[0].endswith('/'):
                        # s3 directory specified, download all files recursively
                        args.genomic_fastq = s3bucket_download(args.genomic_fastq[0],
                                                           output_dir)
                    else:
                        # individual s3 links provided, download each fastq file
                        args.genomic_fastq = s3files_download(args.genomic_fastq,
                                                              output_dir)
                    seqc.log.info('Genomic fastq files [%s] successfully installed.' %
                                  ', '.join(map(str, args.genomic_fastq)))
                except FileExistsError:
                    pass  # file is already present.

        # todo: could make this less redundant. same code block but for barcode fastq
        if args.barcode_fastq:
            if not args.barcode_fastq[0].startswith('s3://'):
                for bf in args.barcode_fastq:
                    if not os.path.isfile(bf):
                        raise ValueError('provided genomic fastq files: "[%s]" is '
                                         'neither an s3 link or a valid filepath' %
                                         ', '.join(map(str, args.barcode_fastq)))
            else:
                try:
                    seqc.log.info('Downloading barcode fastq files from Amazon s3 link.')
                    if args.barcode_fastq[0].endswith('/'):
                        args.barcode_fastq = s3bucket_download(args.barcode_fastq[0],
                                                               output_dir)
                    else:
                        args.barcode_fastq = s3files_download(args.barcode_fastq,
                                                              output_dir)
                    seqc.log.info('Barcode fastq files [%s] successfully installed.' %
                                  ', '.join(map(str, args.barcode_fastq)))
                except FileExistsError:
                    pass  # file is already present.

        # check if the index must be downloaded
        if not args.index.startswith('s3://'):
            if not os.path.isdir(args.index):
                raise ValueError('Provided index: "%s" is neither an s3 link or a valid '
                                 'filepath' % args.index)
        else:
            if not args.read_array:
                seqc.log.info('AWS s3 link provided for index. Downloading index.')
                bucket, prefix = seqc.io.S3.split_link(args.index)
                args.index = output_dir + '/index/'  # set index  based on s3 download
                cut_dirs = prefix.count('/')
                # install whole index
                if not args.samfile:
                    try:
                        seqc.io.S3.download_files(bucket, prefix, args.index, cut_dirs)
                    except FileExistsError:
                        pass  # file is already present
                else:  # samfile provided, only download annotations file
                    try:
                        annotations_file = args.index + 'annotations.gtf'
                        seqc.io.S3.download_file(bucket, prefix + 'annotations.gtf',
                                                 annotations_file)
                    except FileExistsError:
                        pass  # file is already present

        n_processes = multiprocessing.cpu_count() - 1  # get number of processors

        # determine where the script should start:
        input_data = 'start'
        merge = True
        align = True
        process_samfile = True
        if args.read_array:
            merge = False
            align = False
            process_samfile = False
        if args.samfile:
            merge = False
            align = False
        if args.merged_fastq:
            merge = False

        if merge:
            seqc.log.info('Merging genomic reads and barcode annotations.')
            merge_function = getattr(seqc.sequence.merge_functions, args.platform)
            args.merged_fastq = seqc.sequence.fastq.merge_paired(
                merge_function=merge_function,
                fout=args.output_stem + '_merged.fastq',
                genomic=args.genomic_fastq,
                barcode=args.barcode_fastq)

            # deleting genomic/barcode fastq files after merged.fastq creation
            seqc.log.info('Removing original fastq file for memory management.')
            delete_fastq = ' '.join(['rm'] + args.genomic_fastq + args.barcode_fastq)
            seqc.io.ProcessManager(delete_fastq).run_all()

            # wait until merged fastq file is zipped before alignment
            seqc.log.info('Gzipping merged fastq file.')
            pigz_zip = "pigz --best -k {fname}".format(fname=args.merged_fastq)
            pigz_proc = seqc.io.ProcessManager(pigz_zip)
            pigz_proc.run_all()
            pigz_proc.wait_until_complete()  # prevents slowing down STAR alignment

        if align:
            seqc.log.info('Aligning merged fastq records.')
            if args.merged_fastq.startswith('s3://'):
                input_data = 'merged'
                args.merged_fastq = s3files_download([args.merged_fastq], output_dir)[0]
                if args.merged_fastq.endswith('.gz'):
<<<<<<< HEAD
                    cmd = 'pigz -d {fname}'.format(fname=args.merged_fastq)
                    gunzip_proc = seqc.io.ProcessManager(cmd)
                    gunzip_proc.run_all()
                    gunzip_proc.wait_until_complete()  # finish before STAR alignment
                    args.merged_fastq = args.merged_fastq.strip('.gz')
=======
                    gunzip_cmd = 'gunzip ' + args.merged_fastq
                    full_file = Popen(gunzip_cmd.split())
                    full_file.communicate()
                    args.merged_fastq = args.merged_fastq.split('.gz')[0]
>>>>>>> e52592d6
                seqc.log.info('Merged fastq file %s successfully installed from S3.' %
                              args.merged_fastq)
            *base_directory, stem = args.output_stem.split('/')
            alignment_directory = '/'.join(base_directory) + '/alignments/'
            os.makedirs(alignment_directory, exist_ok=True)
            if args.star_args is not None:
                star_kwargs = dict(a.strip().split('=') for a in args.star_args)
            else:
                star_kwargs = {}
            args.samfile = seqc.alignment.star.align(
                args.merged_fastq, args.index, n_processes, alignment_directory,
                **star_kwargs)

            # Removing or uploading the merged fastq file depending on start point
            if input_data == 'merged':
                seqc.log.info('Removing merged.fastq file for memory management.')
                rm_cmd = 'rm {merged_file}'.format(merged_file=args.merged_fastq)
                seqc.io.ProcessManager(rm_cmd).run_all()
            else:
                seqc.log.info('Uploading gzipped merged fastq file to S3.')
                merge_upload = 'aws s3 mv {fname} {s3link}'.format(
                    fname=args.merged_fastq+'.gz', s3link=aws_upload_key)
                manage_merged = seqc.io.ProcessManager(merge_upload)
                manage_merged.run_all()

        if process_samfile:
            seqc.log.info('Filtering aligned records and constructing record database.')
            if args.samfile.startswith('s3://'):
                input_data = 'samfile'
                args.samfile = s3files_download([args.samfile], output_dir)[0]
                seqc.log.info('Samfile %s successfully installed from S3.' % args.samfile)
            ra = seqc.core.ReadArray.from_samfile(
                args.samfile, args.index + 'annotations.gtf')
            args.read_array = args.output_stem + '.h5'
            ra.save(args.read_array)

            # converting sam to bam and uploading to S3, else removing samfile
            if input_data == 'samfile':
                seqc.log.info('Removing samfile for memory management.')
                rm_samfile = 'rm {fname}'.format(fname=args.samfile)
                seqc.io.ProcessManager(rm_samfile).run_all()
            else:
                seqc.log.info('Converting samfile to bamfile and uploading to S3.')
                bamfile = output_dir + '/alignments/Aligned.out.bam'
                convert_sam = 'samtools view -bS -o {bamfile} {samfile}'.\
                    format(bamfile=bamfile, samfile=args.samfile)
                upload_bam = 'aws s3 mv {fname} {s3link}'.format(fname=bamfile,
                                                                 s3link=aws_upload_key)
                manage_samfile = seqc.io.ProcessManager(convert_sam, upload_bam)
                manage_samfile.run_all()
        else:
            if args.read_array.startswith('s3://'):
                input_data = 'readarray'
                args.read_array = s3files_download([args.read_array], output_dir)[0]
                seqc.log.info('Read array %s successfully installed from S3.' %
                              args.read_array)
            ra = seqc.core.ReadArray.load(args.read_array)

        # check if barcode files need to be downloaded
        if args.platform != 'drop_seq':
            if not args.barcode_files[0].startswith('s3://'):
                for cb in args.barcode_files:
                    if not os.path.isfile(cb):
                        raise ValueError('provided barcode files: "[%s]" is neither '
                                         'an s3 link or a valid filepath' %
                                         ', '.join(map(str, args.barcode_files)))
            else:
                try:
                    seqc.log.info('AWS s3 link provided for barcodes. Downloading files.')
                    if not args.barcode_files[0].endswith('/'):
                        args.barcode_files[0] += '/'
                    args.barcode_files = s3bucket_download(args.barcode_files[0], output_dir)
                    seqc.log.info('Barcode files [%s] successfully installed.' %
                                  ', '.join(map(str, args.barcode_files)))
                except FileExistsError:
                    pass  # file is already present.

        # correct errors
        seqc.log.info('Correcting cell barcode and RMT errors')
        correct_errors = getattr(seqc.correct_errors, args.platform)
        cell_counts, _ = correct_errors(
            ra, args.barcode_files, reverse_complement=False,
            required_poly_t=args.min_poly_t, max_ed=args.max_ed,
            singleton_weight=args.singleton_weight)

        # uploading read array to S3 if created, else removing read array
        if input_data == 'readarray':
            seqc.log.info('Removing .h5 file for memory management.')
            rm_ra = 'rm {fname}'.format(fname=args.read_array)
            seqc.io.ProcessManager(rm_ra).run_all()
        else:
            seqc.log.info('Uploading read array to S3.')
            upload_ra = 'aws s3 mv {fname} {s3link}'.format(fname=args.read_array,
                                                            s3link=aws_upload_key)
            manage_ra = seqc.io.ProcessManager(upload_ra)
            manage_ra.run_all()

        seqc.log.info('Creating count matrices')
        matrices = seqc.correct_errors.convert_to_matrix(cell_counts)
        with open(args.output_stem + '_read_and_count_matrices.p', 'wb') as f:
            pickle.dump(matrices, f)
        seqc.log.info('Successfully generated count matrix.')

        # in this version, local runs won't be able to upload to S3
        # and also won't get an e-mail notification.
        if args.aws:
            seqc.log.info('Starting file upload onto %s.' % aws_upload_key)

            if args.email_status:
                # make sure that all other files are uploaded before termination
                if align and input_data != 'merged':
                    manage_merged.wait_until_complete()
                    seqc.log.info('Successfully uploaded %s to the specified S3 '
                                  'location "%s"' % (args.merged_fastq, aws_upload_key))
                if process_samfile:
                    if input_data != 'samfile':
                        manage_samfile.wait_until_complete()
                        seqc.log.info('Successfully uploaded %s to the specified S3 '
                                      'location "%s"' % (args.samfile, aws_upload_key))
                    manage_ra.wait_until_complete()
                    seqc.log.info('Successfully uploaded %s to the specified S3 '
                                  'location "%s"' % (args.read_array, aws_upload_key))

                # upload count matrix and alignment summary at the very end
                seqc.remote.upload_results(
                    args.output_stem, args.email_status, aws_upload_key, input_data)

    except:
        seqc.log.exception()
        if args.email_status and not args.remote:
            email_body = 'Process interrupted -- see attached error message'
            seqc.remote.email_user(attachment='seqc.log', email_body=email_body,
                                   email_address=args.email_status)

        raise

    finally:
        if not args.remote:  # Is local
            if not args.no_terminate:  # terminate = True
                fpath = '/data/instance.txt'
                if os.path.isfile(fpath):
                    with open(fpath, 'r') as f:
                        inst_id = f.readline().strip('\n')
                    seqc.remote.terminate_cluster(inst_id)
                else:
                    seqc.log.info('File containing instance id is unavailable!')
            else:
                seqc.log.info('Not terminating cluster -- user responsible for cleanup')


if __name__ == '__main__':
    main(sys.argv[1:])<|MERGE_RESOLUTION|>--- conflicted
+++ resolved
@@ -147,7 +147,6 @@
     # set up remote cluster
     cluster = seqc.remote.ClusterServer()
     volsize = int(np.ceil(volsize/(1e9)))
-<<<<<<< HEAD
 
     # if anything goes wrong during cluster setup, clean up the instance
     try:
@@ -188,38 +187,6 @@
                 id=cluster.inst_id.instance_id))
             seqc.remote.terminate_cluster(cluster.inst_id.instance_id)
         sys.exit(2)
-=======
-    cluster.cluster_setup(volsize, aws_instance, spot_bid)
-    cluster.serv.connect()
-
-    seqc.log.notify('Beginning remote run.')
-    if stem.endswith('/'):
-        stem = stem[:-1]
-    # writing name of instance in local machine to keep track of instance
-    with open(os.path.expanduser('~/.seqc/instance.txt'), 'a') as f:
-        _, run_name = os.path.split(stem)
-        f.write('%s:%s\n' % (cluster.inst_id.instance_id, run_name))
-
-    # writing name of instance in /data/instance.txt for clean up
-    inst_path = '/data/instance.txt'
-    cluster.serv.exec_command(
-        'echo {instance_id} > {inst_path}'.format(inst_path=inst_path, instance_id=str(
-            cluster.inst_id.instance_id)))
-    cluster.serv.exec_command('sudo chown -R ubuntu /home/ubuntu/.seqc/')
-    cluster.serv.put_file(os.path.expanduser('~/.seqc/config'),
-                          '/home/ubuntu/.seqc/config')
-    cluster.serv.exec_command('cd /data; nohup {cmd} > /dev/null 2>&1 &'
-                              ''.format(cmd=cmd))
-
-    # check that process_experiment.py is actually running on the cluster
-    out, err = cluster.serv.exec_command('ps aux | grep process_experiment.py')
-    res = ' '.join(out)
-    if '/usr/local/bin/process_experiment.py' not in res:
-        raise ConfigurationError('Error executing SEQC on the cluster!')
-    seqc.log.notify('Terminating local client. Email will be sent when remote run '
-                    'completes. Please use "process_experiment.py --check-progress" to '
-                    'monitor the status of the remote run.')
->>>>>>> e52592d6
 
 
 def cluster_cleanup():
@@ -621,18 +588,11 @@
                 input_data = 'merged'
                 args.merged_fastq = s3files_download([args.merged_fastq], output_dir)[0]
                 if args.merged_fastq.endswith('.gz'):
-<<<<<<< HEAD
                     cmd = 'pigz -d {fname}'.format(fname=args.merged_fastq)
                     gunzip_proc = seqc.io.ProcessManager(cmd)
                     gunzip_proc.run_all()
                     gunzip_proc.wait_until_complete()  # finish before STAR alignment
                     args.merged_fastq = args.merged_fastq.strip('.gz')
-=======
-                    gunzip_cmd = 'gunzip ' + args.merged_fastq
-                    full_file = Popen(gunzip_cmd.split())
-                    full_file.communicate()
-                    args.merged_fastq = args.merged_fastq.split('.gz')[0]
->>>>>>> e52592d6
                 seqc.log.info('Merged fastq file %s successfully installed from S3.' %
                               args.merged_fastq)
             *base_directory, stem = args.output_stem.split('/')
