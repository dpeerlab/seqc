--- conflicted
+++ resolved
@@ -344,50 +344,8 @@
     return total
 
 
-<<<<<<< HEAD
-def main(args: list = None):
-    seqc.log.setup_logger()
-=======
-def s3bucket_download(s3link: str, outdir: str) -> list:
-    """
-    recursively downloads files from given S3 link
-    :param s3link: link to s3 bucket that holds files to download
-    :param outdir: output directory where files will be downloaded
-    returns sorted list of downloaded files
-    """
-
-    bucket, prefix = seqc.io.S3.split_link(s3link)
-    cut_dirs = prefix.count('/')
-    downloaded_files = seqc.io.S3.download_files(bucket, prefix, outdir, cut_dirs)
-    return sorted(downloaded_files)
-
-
-def s3files_download(s3links: list, outdir: str):
-    """
-    downloads each file in list of s3 links
-    :param s3links: list of s3 links to be downloaded
-    :param outdir: output directory where files will be downloaded
-    returns sorted list of downloaded files
-    """
-
-    fnames = []
-    for s3link in s3links:
-        bucket, prefix = seqc.io.S3.split_link(s3link)
-        _, fname = os.path.split(prefix)
-        fname = outdir + '/' + fname
-        seqc.io.S3.download_file(bucket, prefix, fname)
-        fnames.append(fname)
-    return sorted(fnames)
-
-
-def obtain_size(item):
-    cmd = 'aws s3 ls --summarize --recursive ' + item + ' | grep "Total Size"'
-    obj_size = int(check_output(cmd, shell=True).decode().split()[-1])
-    return obj_size
-
-
 def main(args: list=None):
->>>>>>> 9a8ffb9f
+
     args = parse_args(args)
     seqc.log.setup_logger(args.log_name)
     try:
